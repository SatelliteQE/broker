--- conflicted
+++ resolved
@@ -120,97 +120,4 @@
 broker checkout --background --nick rhel7
 broker checkin -b --all
 broker execute -b --workflow my-awesome-workflow --artifacts
-<<<<<<< HEAD
-```
-
-**Filter hosts for Broker actions**
-
-Actions that Broker can take against hosts (checkin, duplicate, extend) can take in a filter argument. This filter will decide which hosts the actions are applied to. A filter by itself will not select hosts for these actions, you will still need to specify which hosts to act against, or use `--all` when available. From there, the filter decides which of those hosts make it through to be acted upon.
-
-Broker's filters are based on what is stored in its local inventory file. Therefore, only properties in that file are filter-able. Nested properties are annotated with a `.` notation. For example, a top-level property `hostname` can be accessed by itself. However, a nested property of `_broker_args` called `version` would be accessed by `_broker_args.version`.
-
-Filters are any valid python expression that acts upon a filterable object. A filterable object is a list typically noted with either `@inv` or `@res`. Broker will replace that notation, in the filter expression, with a valid list whose contents are context-dependent.
-
-**Example filters:**
-
-`--filter '"test" in @inv.hosname'` The string test should exist somewhere in the hostname value
-`--filter '@inv[-1]'` Use the last host in the inventory
-`--filter '@inv[3:7]'` Pick the 3rd through 6th hosts in the inventory
-`--filter '@inv._broker_args.template.startswith("deploy-sat")'` The template should start with the string "deploy-sat"
-
-You can also chain multiple filters together, feeding the results of the previous filter into the next, using the pipe `|` symbol. This allows you to perform multiple layers of filtering in a single expression.
-
-`--filter '"test" in @inv.name | @inv._broker_args.provider != "RHEV"'` The host's name should have test in it and the provider should not equal RHEV.
-
-**Note:** Due to shell expansion, it is recommended to wrap a filter in single quotes.
-
-# API Usage
-**Basics:**
-
-Broker also exposes most of the same functionality the CLI provides through a Broker class.
-To use this class, simply import:
-```python
-from broker import Broker
-```
-The Broker class largely accepts the same arguments as you would pass via the CLI. One key difference is that you need to use underscores instead of dashes. For example, a checkout at the CLI that looks like this
-```
-broker checkout --nick rhel7 --args-file tests/data/broker_args.json --environment="VAR1=val1,VAR2=val2"
-```
-could look like this in an API usage
-```python
-rhel7_host = Broker(nick="rhel7", args_file="tests/data/broker_args.json", environment={"VAR1": "val1", "VAR2": "val2"}).checkout()
-```
-Broker will carry out its usual actions and package the resulting host in a Host object. This host object will also include some basic functionality, like the ability to execute ssh commands on the host.
-Executed ssh command results are packaged in a Results object containing status (return code), stdout, and stderr.
-```python
-result = rhel7_host.execute("rpm -qa")
-assert result.status == 0
-assert "my-package" in result.stdout
-```
-
-
-**Recommended**
-
-The Broker class has a built-in context manager that automatically performs a checkout upon enter and checkin upon exit. It is the recommended way of interacting with Broker for host management.
-In the below two lines of code, a container host is created (pulled if needed or applicable), a broker Host object is constructed, the host object runs a command on the container, output is checked, then the container is checked in.
-```python
-with Broker(container_host="ch-d:rhel7") as container_host:
-    assert container_host.hostname in container_host.execute("hostname").stdout
-```
-
-
-**Custom Host Classes**
-
-You are encouraged to build upon the existing Host class broker provides, but need to include it as a base class for Broker to work with it properly. This will allow you to build upon the base functionality Broker already provides while incorporating logic specific to your use cases.
-Once you have a new class, you can let broker know to use it during host construction.
-```python
-from broker import Broker
-from broker.hosts import Host
-
-class MyHost(Host):
-   ...
-
-with Broker(..., host_class=MyHost) as my_host:
-    ...
-```
-
-
-**Setup and Teardown**
-
-Sometimes you might want to define some behavior to occur after a host is checked out but before Broker gives it to you. Alternatively, you may want to define teardown logic that happens right before a host is checked in.
-When using the Broker context manager, Broker will run any `setup` or `teardown` method defined on the Host object.
-Broker *will not* pass any arguments to the `setup` or `teardown` methods, so they must not accept arguments.
-```python
-<continued from above>
-class MyHost(Host):
-    ...
-    def setup(self):
-        self.register()
-
-    def teardown(self):
-        self.unregister()
-```
-**Note:** One important thing to keep in mind is that Broker will strip any non-pickleable attributes from Host objects when needed. If you encounter this, then it is best to construct your host classes in such a way that they can recover gracefully in these situations.
-=======
-```
->>>>>>> 2302311c
+```