"""Miscellaneous helpers live here."""
import collections
from collections import UserDict, namedtuple
from collections.abc import MutableMapping
from contextlib import contextmanager
from copy import deepcopy
import getpass
import inspect
import json
import os
from pathlib import Path
import sys
import tarfile
import threading
import time
from uuid import uuid4

import click
from logzero import logger
import yaml

from broker import exceptions, logger as b_log, settings

FilterTest = namedtuple("FilterTest", "haystack needle test")
INVENTORY_LOCK = threading.Lock()


def clean_dict(in_dict):
    """Remove entries from a dict where value is None."""
    return {k: v for k, v in in_dict.items() if v is not None}


def merge_dicts(dict1, dict2):
    """Merge two nested dictionaries together.

    :return: merged dictionary
    """
    if not isinstance(dict1, MutableMapping) or not isinstance(dict2, MutableMapping):
        return dict1
    dict1 = clean_dict(dict1)
    dict2 = clean_dict(dict2)
    merged = {}
    dupe_keys = dict1.keys() & dict2.keys()
    for key in dupe_keys:
        merged[key] = merge_dicts(dict1[key], dict2[key])
    for key in dict1.keys() - dupe_keys:
        merged[key] = deepcopy(dict1[key])
    for key in dict2.keys() - dupe_keys:
        merged[key] = deepcopy(dict2[key])
    return merged


def flatten_dict(nested_dict, parent_key="", separator="_"):
    """Flatten a nested dictionary, keeping nested notation in key.

    {
        'key': 'value1',
        'another': {
            'nested': 'value2',
            'nested2': [1, 2, {'deep': 'value3'}]
        }
    }
    becomes
    {
        "key": "value",
        "another_nested": "value2",
        "another_nested2": [1, 2],
        "another_nested2_deep": "value3"
    }
    note that dictionaries nested in lists will be removed from the list.

    :return: dictionary
    """
    flattened = []
    for key, value in nested_dict.items():
        new_key = f"{parent_key}{separator}{key}" if parent_key else key
        if isinstance(value, dict):
            flattened.extend(flatten_dict(value, new_key, separator).items())
        elif isinstance(value, list):
            to_remove = []
            # avoid mutating nested structures
            value = value.copy()  # noqa: PLW2901
            for index, val in enumerate(value):
                if isinstance(val, dict):
                    flattened.extend(flatten_dict(val, new_key, separator).items())
                    to_remove.append(index)
            for index in to_remove[::-1]:  # remove from back to front
                del value[index]
            flattened.append((new_key, value))
        else:
            flattened.append((new_key, value))
    return dict(flattened)


def dict_from_paths(source_dict, paths):
    """Given a dictionary of desired keys and nested paths, return a new dictionary.

    Example:
        source_dict = {
            "key1": "value1",
            "key2": {
                "nested1": "value2",
                "nested2": {
                    "deep": "value3"
                }
            }
        }
        paths = {
            "key1": "key1",
            "key2": "key2/nested2/deep"
        }
        returns {
            "key1": "value1",
            "key2": "value3"
        }
    """
    result = {}
    for key, path in paths.items():
        if "/" not in path:
            result[key] = source_dict.get(path)
        else:
            top, rem = path.split("/", 1)
            result.update(dict_from_paths(source_dict[top], {key: rem}))
    return result


def eval_filter(filter_list, raw_filter, filter_key="inv"):
    """Run each filter through an eval to get the results."""
    filter_list = [MockStub(item) if isinstance(item, dict) else item for item in filter_list]
    for raw_f in raw_filter.split("|"):
        if f"@{filter_key}[" in raw_f:
            # perform a list filter on the inventory
            filter_list = eval(  # noqa: S307
                raw_f.replace(f"@{filter_key}", filter_key), {filter_key: filter_list}
            )
            filter_list = filter_list if isinstance(filter_list, list) else [filter_list]
        elif f"@{filter_key}" in raw_f:
            # perform an attribute filter on each host
            filter_list = list(
                filter(
                    lambda item: eval(  # noqa: S307
                        raw_f.replace(f"@{filter_key}", filter_key), {filter_key: item}
                    ),
                    filter_list,
                )
            )
    return [dict(item) if isinstance(item, MockStub) else item for item in filter_list]


def resolve_nick(nick):
    """Check if the nickname exists. Used to define broker arguments.

    :param nick: String representing the name of a nick

    :return: a dictionary mapping argument names and values
    """
    nick_names = settings.settings.get("NICKS") or {}
    if nick in nick_names:
        return settings.settings.NICKS[nick].to_dict()


def load_file(file, warn=True):
    """Verify the existence of and load data from json and yaml files."""
    file = Path(file)
    if not file.exists() or file.suffix not in (".json", ".yaml", ".yml"):
        if warn:
            logger.warning(f"File {file.absolute()} is invalid or does not exist.")
        return []
    loader_args = {}
    if file.suffix == ".json":
        loader = json
    elif file.suffix in (".yaml", ".yml"):
        loader = yaml
        loader_args = {"Loader": yaml.FullLoader}
    with file.open() as f:
        data = loader.load(f, **loader_args) or []
    return data


def resolve_file_args(broker_args):
    """Check for files being passed in as values to arguments then attempt to resolve them.

    If not resolved, keep arg/value pair intact.
    """
    final_args = {}
    # parse the eventual args_file first
    if val := broker_args.pop("args_file", None):
        if isinstance(val, Path) or (isinstance(val, str) and val[-4:] in ("json", "yaml", ".yml")):
            if data := load_file(val):
                if isinstance(data, dict):
                    final_args.update(data)
                elif isinstance(data, list):
                    for d in data:
                        final_args.update(d)
            else:
                raise exceptions.BrokerError(f"No data loaded from {val}")

    for key, val in broker_args.items():
        if isinstance(val, Path) or (isinstance(val, str) and val[-4:] in ("json", "yaml", ".yml")):
            if data := load_file(val):
                final_args.update({key: data})
            else:
                final_args.update({key: val})
        else:
            final_args.update({key: val})
    return final_args


def load_inventory(filter=None):
    """Load all local hosts in inventory.

    :return: list of dictionaries
    """
    inv_data = load_file(settings.inventory_path, warn=False)
    return inv_data if not filter else eval_filter(inv_data, filter)


def update_inventory(add=None, remove=None):
    """Update list of local hosts in the checkout interface.

    :param add: list of dictionaries representing new hosts

    :param remove: list of strings representing hostnames or names to be removed

    :return: no return value
    """
    if add and not isinstance(add, list):
        add = [add]
    elif not add:
        add = []
    if remove and not isinstance(remove, list):
        remove = [remove]
    with INVENTORY_LOCK:
        inv_data = load_inventory()
        if inv_data:
            settings.inventory_path.unlink()

        if remove:
            for host in inv_data[::-1]:
                if host["hostname"] in remove or host.get("name") in remove:
                    # iterate through new hosts and update with old host data if it would nullify
                    for new_host in add:
                        if host["hostname"] == new_host["hostname"] or host.get(
                            "name"
                        ) == new_host.get("name"):
                            # update missing data in the new_host with the old_host data
                            new_host.update(merge_dicts(new_host, host))
                    inv_data.remove(host)
        if add:
            inv_data.extend(add)

        settings.inventory_path.touch()
        with settings.inventory_path.open("w") as inv_file:
            yaml.dump(inv_data, inv_file)


def yaml_format(in_struct):
    """Convert a yaml-compatible structure to a yaml dumped string.

    :param in_struct: yaml-compatible structure or string containing structure

    :return: yaml-formatted string
    """
    if isinstance(in_struct, str):
        in_struct = yaml.load(in_struct, Loader=yaml.FullLoader)
    return yaml.dump(in_struct, default_flow_style=False, sort_keys=False)


class Emitter:
    """Class that provides a simple interface to emit messages to a json-formatted file.

    This module also has an instance of this class called "emit" that should be used
    instead of this class directly.

    Usage examples:
        helpers.emit(key=value, another=5)
        helpers.emit({"key": "value", "another": 5})
    """

    EMIT_LOCK = threading.Lock()

    def __init__(self, emit_file=None):
        """Can empty init and set the file later."""
        self.file = None
        if emit_file:
            self.file = self.set_file(emit_file)

    def set_file(self, file_path):
        """Set the file to emit to."""
        if file_path:
            self.file = Path(file_path)
            self.file.parent.mkdir(exist_ok=True, parents=True)
            if self.file.exists():
                self.file.unlink()
            self.file.touch()

    def emit_to_file(self, *args, **kwargs):
        """Emit data to the file, keeping existing data in-place."""
        if not self.file:
            return
        for arg in args:
            if not isinstance(arg, dict):
                raise exceptions.BrokerError(f"Received an invalid data emission {arg}")
            kwargs.update(arg)
        for key in kwargs:
            if getattr(kwargs[key], "json", None):
                kwargs[key] = kwargs[key].json
        with self.EMIT_LOCK:
            curr_data = json.loads(self.file.read_text() or "{}")
            curr_data.update(kwargs)
            self.file.write_text(json.dumps(curr_data, indent=4, sort_keys=True))

    def __call__(self, *args, **kwargs):
        """Allow emit to be used like a function."""
        return self.emit_to_file(*args, **kwargs)


emit = Emitter()


class MockStub(UserDict):
    """Test helper class. Allows for both arbitrary mocking and stubbing."""

    def __init__(self, in_dict=None):
        """Initialize the class and all nested dictionaries."""
        if in_dict is None:
            in_dict = {}
        for key, value in in_dict.items():
            if isinstance(value, dict):
                setattr(self, key, MockStub(value))
            elif type(value) in (list, tuple):
                setattr(
                    self,
                    key,
                    [MockStub(x) if isinstance(x, dict) else x for x in value],
                )
            else:
                setattr(self, key, value)
        super().__init__(in_dict)

    def __getattr__(self, name):
        """Fallback to returning self if attribute doesn't exist."""
        return self

    def __getitem__(self, key):
        """Get an item from the dictionary-like object.

        If the key is a string, this method will attempt to get an attribute with that name.
        If the key is not found, this method will return the object itself.
        """
        if isinstance(key, str):
            item = getattr(self, key, self)
        try:
            item = super().__getitem__(key)
        except KeyError:
            item = self
        return item

    def __call__(self, *args, **kwargs):
        """Allow MockStub to be used like a function."""
        return self

    def __hash__(self):
        """Return a hash value for the object.

        The hash value is computed using the hash value of all hashable attributes of the object.
        """
        return hash(
            tuple(kp for kp in self.__dict__.items() if isinstance(kp[1], collections.abc.Hashable))
        )


def update_log_level(ctx, param, value):
    """Update the log level and file logging settings for the Broker.

    Args:
        ctx: The Click context object.
        param: The Click parameter object.
        value: The new log level value.
    """
    b_log.set_log_level(value)
    b_log.set_file_logging(value)


def set_emit_file(ctx, param, value):
    """Update the file that the Broker emits data to."""
    emit.set_file(value)


def fork_broker():
    """Fork the Broker process to run in the background."""
    pid = os.fork()
    if pid:
        logger.info(f"Running broker in the background with pid: {pid}")
        sys.exit(0)
    update_log_level(None, None, "silent")


def handle_keyboardinterrupt(*args):
    """Handle keyboard interrupts gracefully.

    Offer the user a choice between keeping Broker alive in the background or killing it.
    """
    choice = click.prompt(
        "\nEnding Broker while running won't end processes being monitored.\n"
        "Would you like to switch Broker to run in the background?\n"
        "[y/n]: ",
        type=click.Choice(["y", "n"]),
        default="n",
    )
    if choice == "y":
        fork_broker()
    else:
        raise exceptions.BrokerError("Broker killed by user.")


def translate_timeout(timeout):
    """Allow for flexible timeout definitions, converts other units to ms.

    acceptable units are (s)econds, (m)inutes, (h)ours, (d)ays
    """
    if isinstance(timeout, str):
        timeout, unit = int(timeout[:-1]), timeout[-1]
        if unit == "d":
            timeout *= 24
            unit = "h"
        if unit == "h":
            timeout *= 60
            unit = "m"
        if unit == "m":
            timeout *= 60
            unit = "s"
        if unit == "s":
            timeout *= 1000
    return timeout if isinstance(timeout, int) else 0


def simple_retry(cmd, cmd_args=None, cmd_kwargs=None, max_timeout=60, _cur_timeout=1):
    """Re(Try) a function given its args and kwargs up until a max timeout."""
    cmd_args = cmd_args if cmd_args else []
    cmd_kwargs = cmd_kwargs if cmd_kwargs else {}
    try:
        return cmd(*cmd_args, **cmd_kwargs)
    except Exception as err:  # noqa: BLE001 - Could be anything
        new_wait = _cur_timeout * 2
        if new_wait > max_timeout:
            raise err
        logger.warning(
            f"Tried {cmd=} with {cmd_args=}, {cmd_kwargs=} but received {err=}"
            f"\nTrying again in {_cur_timeout} seconds."
        )
        time.sleep(_cur_timeout)
        simple_retry(cmd, cmd_args, cmd_kwargs, max_timeout, new_wait)


<<<<<<< HEAD
class FileLock:
    """Basic file locking class that acquires and releases locks
    recommended usage is the context manager which will handle everything for you

    with FileLock("basic_file.txt"):
        Path("basic_file.txt").write_text("some text")

    If a lock is already in place, FileLock will wait up to <timeout> seconds
    """

    def __init__(self, file_name, timeout=10):
        self.lock = Path(f"{file_name}.lock")
        self.timeout = timeout

    def wait_file(self):
        timeout_after = time.time() + self.timeout
        while self.lock.exists():
            if time.time() <= timeout_after:
                time.sleep(1)
            else:
                raise exceptions.BrokerError(
                    f"Timeout while waiting for lock release: {self.lock.absolute()}"
                )
        self.lock.touch()

    def return_file(self):
        self.lock.unlink()

    def __enter__(self):
        self.wait_file()

    def __exit__(self, *tb_info):
        self.return_file()


=======
>>>>>>> 773942f2
class Result:
    """Dummy result class for presenting results in dot access."""

    def __init__(self, **kwargs):
        self.__dict__.update(kwargs)

    def __repr__(self):
        """Return a string representation of the object."""
        return f"stdout:\n{self.stdout}\nstderr:\n{self.stderr}\nstatus: {self.status}"

    @classmethod
    def from_ssh(cls, stdout, channel):
        """Create a Result object from an SSH channel."""
        return cls(
            stdout=stdout,
            status=channel.get_exit_status(),
            stderr=channel.read_stderr(),
        )

    @classmethod
    def from_duplexed_exec(cls, duplex_exec):
        """Create a Result object from a duplexed exec object from the docker library."""
        if duplex_exec.output[0]:
            stdout = duplex_exec.output[0].decode("utf-8")
        else:
            stdout = ""
        if duplex_exec.output[1]:
            stderr = duplex_exec.output[1].decode("utf-8")
        else:
            stderr = ""
        return cls(
            status=duplex_exec.exit_code,
            stdout=stdout,
            stderr=stderr,
        )

    @classmethod
    def from_nonduplexed_exec(cls, nonduplex_exec):
        """Create a Result object from a nonduplexed exec object from the docker library."""
        return cls(
            status=nonduplex_exec.exit_code,
            stdout=nonduplex_exec.output.decode("utf-8"),
            stderr="",
        )


def find_origin():
    """Move up the call stack to find tests, fixtures, or cli invocations.

    Additionally, return the jenkins url, if it exists.
    """
    prev, jenkins_url = None, os.environ.get("BUILD_URL")
    for frame in inspect.stack():
        if frame.function == "checkout" and frame.filename.endswith("broker/commands.py"):
            return f"broker_cli:{getpass.getuser()}", jenkins_url
        if frame.function.startswith("test_"):
            return f"{frame.function}:{frame.filename}", jenkins_url
        if frame.function == "call_fixture_func":
            # attempt to find the test name from the fixture's request object
            if request := _frame.frame.f_locals.get("request"):  # noqa: F821
                return f"{prev} for {request.node._nodeid}", jenkins_url
            # otherwise, return the fixture name and filename
            return prev or "Uknown fixture", jenkins_url
        prev, _frame = f"{frame.function}:{frame.filename}", frame
    return f"Unknown origin by {getpass.getuser()}", jenkins_url


@contextmanager
def data_to_tempfile(data, path=None, as_tar=False):
    """Write data to a temporary file and return the path."""
    path = Path(path or uuid4().hex[-10])
    logger.debug(f"Creating temporary file {path.absolute()}")
    if isinstance(data, bytes):
        path.write_bytes(data)
    elif isinstance(data, str):
        path.write_text(data)
    else:
        raise TypeError(f"data must be bytes or str, not {type(data)}")
    if as_tar:
        tar = tarfile.open(path)
        yield tarfile.open(path)
        tar.close()
    else:
        yield path
    path.unlink()


@contextmanager
def temporary_tar(paths):
    """Create a temporary tar file and return the path."""
    temp_tar = Path(f"{uuid4().hex[-10]}.tar")
    with tarfile.open(temp_tar, mode="w") as tar:
        for path in paths:
            logger.debug(f"Adding {path.absolute()} to {temp_tar.absolute()}")
            tar.add(path, arcname=path.name)
    yield temp_tar.absolute()
    temp_tar.unlink()<|MERGE_RESOLUTION|>--- conflicted
+++ resolved
@@ -453,10 +453,10 @@
         simple_retry(cmd, cmd_args, cmd_kwargs, max_timeout, new_wait)
 
 
-<<<<<<< HEAD
 class FileLock:
-    """Basic file locking class that acquires and releases locks
-    recommended usage is the context manager which will handle everything for you
+    """Basic file locking class that acquires and releases locks.
+
+    Recommended usage is the context manager which will handle everything for you.
 
     with FileLock("basic_file.txt"):
         Path("basic_file.txt").write_text("some text")
@@ -469,6 +469,7 @@
         self.timeout = timeout
 
     def wait_file(self):
+        """Wait for an existing lock to be released, if applicable."""
         timeout_after = time.time() + self.timeout
         while self.lock.exists():
             if time.time() <= timeout_after:
@@ -480,17 +481,16 @@
         self.lock.touch()
 
     def return_file(self):
+        """Release our lock."""
         self.lock.unlink()
 
-    def __enter__(self):
+    def __enter__(self):  # noqa: D105
         self.wait_file()
 
-    def __exit__(self, *tb_info):
+    def __exit__(self, *tb_info):  # noqa: D105
         self.return_file()
 
 
-=======
->>>>>>> 773942f2
 class Result:
     """Dummy result class for presenting results in dot access."""
 
