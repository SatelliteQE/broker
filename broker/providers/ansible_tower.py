--- conflicted
+++ resolved
@@ -1,12 +1,9 @@
 import inspect
 import json
-<<<<<<< HEAD
-import datetime
-=======
 import sys
->>>>>>> 198f8f02
 from broker.settings import settings
 from logzero import logger
+from datetime import datetime
 
 try:
     import awxkit
@@ -128,17 +125,22 @@
         return artifacts
 
     def _get_expire_date(self, host_id):
-        time_stamp = self.v2.hosts.get(id=host_id).results[0].related.ansible_facts.get().expire_date
-        return str(datetime.datetime.fromtimestamp(int(time_stamp)))
+        try:
+            time_stamp = self.v2.hosts.get(id=host_id).results[0].related.ansible_facts.get().expire_date
+            return str(datetime.fromtimestamp(int(time_stamp)))
+        except:
+            return None
 
     def _compile_host_info(self, host):
         host_info = {
             "name": host.name,
             "type": host.type,
             "hostname": host.variables["fqdn"],
-            "expire_time": self._get_expire_date(host.id),
             "_broker_provider": "AnsibleTower",
         }
+        expire_time = self._get_expire_date(host.id)
+        if expire_time:
+            host_info["expire_time"] = expire_time
         if "last_job" in host.related:
             job_vars = json.loads(host.get_related("last_job").extra_vars)
             broker_args = {
